
# This file is part of gepyto.
#
# This work is licensed under the Creative Commons Attribution-NonCommercial
# 4.0 International License. To view a copy of this license, visit
# http://creativecommons.org/licenses/by-nc/4.0/ or send a letter to Creative
# Commons, PO Box 1866, Mountain View, CA 94042, USA.


__author__ = "Marc-Andre Legault"
__copyright__ = ("Copyright 2014 Marc-Andre Legault and Louis-Philippe "
                 "Lemieux Perreault. All rights reserved.")
<<<<<<< HEAD
__license__ = "Attribution-NonCommercial 4.0 International (CC BY-NC 4.0)"
=======
__license__ = "Attribution-NonCommercial 4.0 International (CC BY-NC 4.0)"

from . import seqxml
from . import impute2
from . import gtf

gff = gtf
>>>>>>> 7b80c64b
<|MERGE_RESOLUTION|>--- conflicted
+++ resolved
@@ -10,14 +10,12 @@
 __author__ = "Marc-Andre Legault"
 __copyright__ = ("Copyright 2014 Marc-Andre Legault and Louis-Philippe "
                  "Lemieux Perreault. All rights reserved.")
-<<<<<<< HEAD
 __license__ = "Attribution-NonCommercial 4.0 International (CC BY-NC 4.0)"
-=======
-__license__ = "Attribution-NonCommercial 4.0 International (CC BY-NC 4.0)"
+
 
 from . import seqxml
 from . import impute2
 from . import gtf
 
-gff = gtf
->>>>>>> 7b80c64b
+
+gff = gtf