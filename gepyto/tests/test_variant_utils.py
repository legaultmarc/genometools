--- conflicted
+++ resolved
@@ -45,18 +45,12 @@
 
         region_vars = variants.ensembl_variants_in_region(self.region)
 
-<<<<<<< HEAD
         # Testing that some variants are in there is more robust to changes
         # on the Ensembl side (i.e. different builds).
         self.assertTrue(self.snp in region_vars)
+        self.assertTrue(self.snp2 in region_vars)
         self.assertTrue(self.indel1 in region_vars)
         self.assertTrue(self.indel2 in region_vars)
-=======
-        self.assertEqual(variants[0], self.snp)
-        self.assertEqual(variants[1], self.snp2)
-        self.assertEqual(variants[2], self.indel1)
-        self.assertEqual(variants[3], self.indel2)
->>>>>>> 7b80c64b
 
 if __name__ == '__main__':
     unittest.main()