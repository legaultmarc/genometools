
# Structures to handle genes and their associated transcripts and their
# proteins.

# This file is part of gepyto.
#
# This work is licensed under the Creative Commons Attribution-NonCommercial
# 4.0 International License. To view a copy of this license, visit
# http://creativecommons.org/licenses/by-nc/4.0/ or send a letter to Creative
# Commons, PO Box 1866, Mountain View, CA 94042, USA.

__author__ = "Marc-Andre Legault"
__copyright__ = ("Copyright 2014 Marc-Andre Legault and Louis-Philippe "
                 "Lemieux Perreault. All rights reserved.")
__license__ = "Attribution-NonCommercial 4.0 International (CC BY-NC 4.0)"


import sys
import contextlib
import json
import logging
import re

try:
    # Python 2 support
    from urllib2 import urlopen, Request
except ImportError:
    # Python 3 support
    from urllib.request import urlopen, Request

from .. import settings
<<<<<<< HEAD
from ..db.ensembl import query_ensembl
=======
from ..db.ensembl import query_ensembl, get_url_prefix
>>>>>>> 7b80c64b
from ..db.appris import get_category_for_transcript
from .region import Region
from . import sequences


__all__ = ["Gene", "Transcript"]


class Gene(object):
    """Python object representing a gene.

    Store the following information:

    Required

        - build: The genome build.
        - chrom: The chromosome.
        - start and end: The genomic positions for the gene.
        - strand: The strand (either 1 or -1).
        - xrefs: A dict of id mappings to multiple databases.
        - transcripts: A list of Transcript objects.

    Optional

        - symbol: An HGNC symbol.
        - desc: A short description.
        - exons: A list of pairs of positions for exons.

    You can only pass kwargs to build the genes. This makes for more
    eloquent code and avoids mistakes.

    """

    def __init__(self, **kwargs):

        _PARAMETERS = {
            "build": str,
            "chrom": str,
            "start": int,
            "end": int,
            "strand": int,
            "xrefs": dict,
        }

        _OPTIONAL_PARAMETERS = {
            "symbol": str,
            "desc": str,
            "transcripts": list,
            "exons": list,
            "biotype": str,
        }

        _ALL_PARAMS = dict(
            list(_PARAMETERS.items()) + list(_OPTIONAL_PARAMETERS.items())
        )

        # Store the passed parameters.
        for arg, val in kwargs.items():
            if arg not in _ALL_PARAMS:
                raise Exception("Unknown parameter {}.".format(arg))
            try:
                setattr(self, arg, _ALL_PARAMS[arg](val))
            except TypeError:
                raise TypeError("Invalid type for argument {}. Expected "
                                "a {}.".format(arg, _ALL_PARAMS[arg]))

        # Check that all required arguments were passed.
        for p in _PARAMETERS:
            if getattr(self, p, "-1") == "-1":
                raise Exception("Missing parameter {}.".format(p))

        # Some basic assertions.
        assert self.build in ("GRCh37", "GRCh38")
        assert re.match(r"([0-9]{1,2}|MT|X|Y)", self.chrom)
        assert self.start < self.end

    def __repr__(self):
        # Getting the best name
        name_repr = None
        if hasattr(self, "symbol"):
            name_repr = self.symbol
        else:
            for ref in ("ensembl_gene_id", "entrez_id", "ucsc_id"):
                if ref in self.xrefs:
                    name_repr = "{} ({})".format(self.xrefs[ref], ref)
                    break

        if name_repr is None:
            name_repr = "Unknown"

        return "<Gene:{} (chr{}:{}-{})>".format(
            name_repr,
            self.chrom,
            self.start,
            self.end
        )

    @property
    def region(self):
        """Lazily loads the Region object for this Gene."""
        if hasattr(self, "_region"):
            return self._region
        else:
            self._region = Region(self.chrom, self.start, self.end)
            return self.region

    def __contains__(self, o):
        """Test if an object is in the gene.

        This compares the chrom, start and end (or pos) attributes of the
        given object with the gene.

        You can use the syntax: `rs123 in gene`.
        Where the `rs123` is a SNP object (or other) and `gene` is a `Gene`
        object.

        """
        return o in self.region 

    def get_ortholog_sequences(self):
        """Queries Ensembl to get Sequence objects representing orthologs.

        :returns: A list of :py:class:`gepyto.structures.sequences.Sequence`
        :rtype: list

        """
        return self._homology("orthologs")

    def get_paralog_sequences(self):
        """Queries Ensembl to get Sequence objects representing paralogs.

        :returns: A list of :py:class:`gepyto.structures.sequences.Sequence`
        :rtype: list

        """
        return self._homology("paralogs")

    def _homology(self, homo_type="orthologs"):
        """Retrieve homology information from Ensembl.

        :param homo_type: The type of homologuous sequence to query. Can be
                          either 'orthologs' or 'paralogs'.
        :type homo_type: str

        """

        homo_types = {
            "orthologs": "orthologues",
            "paralogs": "paralogues"
        }
        if homo_type not in homo_types.keys():
            raise Exception("Invalid homology type. Valid parameters are: "
                            "{}".foramt(homo_types.keys()))

        if "ensembl_id" not in self.xrefs:
            raise Exception("Can't retrieve homology information from Ensembl "
                            "without an 'ensembl_id' in the cross references "
                            "(xrefs).")

        url = get_url_prefix(settings.BUILD)
        url += "homology/id/{}?content-type=application/json&type={}"
        url = url.format(self.xrefs["ensembl_id"], homo_types[homo_type])

        res = query_ensembl(url)

        homolog_sequences = []
        for hit in res["data"][0]["homologies"]:
            hit = hit["target"]

            seq_id = hit["protein_id"]
            seq = hit["align_seq"]

            seq_obj = sequences.Sequence(
                seq_id,
                "".join([c for c in seq if c != '-']),
                "AA",
                {
                    "species": hit["species"],
                    "species_ncbi_tax_id": hit["taxon_id"],
                    "perc_id": hit["perc_id"]
                }
            )
            homolog_sequences.append(seq_obj)

        return homolog_sequences

    @classmethod
    def factory_symbol(cls, symbol, build=settings.BUILD):
        """Builds a gene object from it's HGNC symbol.

        :param symbol: The HGNC symbol.
        :type symbol: str

        :returns: The Gene object.
        :rtype: :py:class:`Gene`

        """
        xrefs = Gene.get_xrefs_from_symbol(symbol, build=build)
        ensembl_id = xrefs.get("ensembl_id")

        if ensembl_id is None:
            raise Exception("Could not initialize gene from symbol {} because "
                            "the Ensembl ID (ENSG) could not be "
                            "found.".format(symbol))

        return Gene.factory_ensembl_id(ensembl_id, xrefs=xrefs, build=build)

    @classmethod
    def factory_ensembl_id(cls, ensembl_id, xrefs=None, build=settings.BUILD):
        """Builds a gene object from it's Ensembl ID.

        :param ensembl_id: The Ensembl ID.
        :type ensembl_id: str

        :returns: The Gene object.
        :rtype: :py:class:`Gene`

        """
        url = get_url_prefix(build)
        url += ("overlap/id/{}"
                "?content-type=application/json"
                "&feature=gene"
                "&feature=transcript"
                "&feature=exon")

        response = query_ensembl(url.format(ensembl_id))

        # The response contains both gene information, the underlying
        # transcripts and the exons. We need to parse all that.
        transcripts = []
        exons = []
        gene_info = None
        for elem in response:
            # We skip irrelevent entries (not on this build).
            if elem.get("assembly_name") and elem["assembly_name"] != build:
                continue

            if elem["feature_type"] == "gene" and elem["id"] == ensembl_id:
                gene_info = _parse_gene(elem)
            elif elem["feature_type"] == "transcript":
                tr = _parse_transcript(elem)
                # Sometimes, ensembl returns odd things that are unrelated,
                # we filter here for those.
                if tr.parent == ensembl_id:
                    transcripts.append(tr)
            elif elem["feature_type"] == "exon":
                exons.append(_parse_exon(elem))

        if gene_info is None:
            raise Exception("Could not find gene {} in Ensembl.".format(
                ensembl_id,
            ))

        if xrefs is None:
            xrefs = Gene.get_xrefs_from_ensembl_id(ensembl_id, build=build)

        if "symbol" in xrefs:
            gene_info["symbol"] = xrefs.pop("symbol")
        gene_info["xrefs"] = xrefs
        gene_info["transcripts"] = transcripts
        gene_info["exons"] = exons

        g = Gene(**gene_info)
        for tr in transcripts:
            tr.parent = g

        return g

    @classmethod
    def get_xrefs_from_ensembl_id(cls, ensembl_id, build=settings.BUILD):
        """Fetches the HGNC (HUGO Gene Nomenclature Commitee) service to get a
           gene ID for other databases.

        :param ensembl_id: The gene Ensembl ID to query.
        :type ensembl_id: str

        :returns: A dict representing information on the gene.
        :rtype: dict

        If no gene with this Ensembl ID can be found, `None` is returned.

        """
        return Gene.get_xrefs("ensembl_gene_id", ensembl_id)

    @classmethod
    def get_xrefs_from_symbol(cls, symbol, build=settings.BUILD):
        """Fetches the HGNC (HUGO Gene Nomenclature Commitee) service to get a
           gene ID for other databases.

        :param symbol: The gene symbol to query.
        :type symbol: str

        :returns: A dict representing information on the gene.
        :rtype: dict

        If no gene with this symbol can be found, `None` is returned.

        """
        return Gene.get_xrefs("symbol", symbol)

    @classmethod
    def get_xrefs(cls, field, query, build=settings.BUILD):
        """Fetches the HGNC (HUGO Gene Nomenclature Commitee) service to get a
           gene ID for other databases.

        :param field: A searchable fields.
        :type field: str

        :param query: The query.
        :type query: str

        :returns: A dict representing information on the gene.
        :rtype: dict

        If no gene with this symbol can be found, `None` is returned.

        """
        # Checks if the field is valid
        assert field in {"ccds_id", "ensembl_gene_id", "entrez_id", "hgnc_id",
                         "name", "symbol", "ucsc_id", "uniprot_ids", "vega_id"}

        # The url and header
        url = "http://rest.genenames.org/search/{field}:{query}"
        headers = {"Accept": "application/json"}

        req = Request(url.format(field=field, query=query), headers=headers)
        with contextlib.closing(urlopen(req)) as stream:
            res = json.loads(stream.read().decode())

        # We take the top search hit and run a fetch.
        if res["response"]["numFound"] > 0:
            doc = res["response"]["docs"][0]
            assert doc["score"] == res["response"]["maxScore"]

            # Use the HGNC Fetch.
            url = "http://rest.genenames.org/fetch/{field}/{query}"
            req = Request(url.format(field=field, query=query),
                          headers=headers)
            with contextlib.closing(urlopen(req)) as stream:
                res = json.loads(stream.read().decode())

            # Parse the cross references.
            if res["response"]["numFound"] > 0:
                doc = res["response"]["docs"][0]

                # Check the right symbol was found
                assert doc.get(field) == query

                id_dict = {
                    "name": doc.get("name"),
                    "symbol": doc.get("symbol"),
                    "ncbi_id": doc.get("entrez_id"),
                    "cosmic_id": doc.get("cosmic"),
                    "refseq_ids": doc.get("refseq_accession"),
                    "ensembl_id": doc.get("ensembl_gene_id"),
                    "omim_ids": doc.get("omim_id"),
                    "uniprot_ids": doc.get("uniprot_ids"),
                    "ucsc_id": doc.get("ucsc_id"),
                }

                return id_dict
            else:
                raise Exception("No gene returned by HGNC fetch on "
                                "{field} {query}.".format(field=field,
                                                          query=query))

        elif field == "ensembl_gene_id":
            # Get from Ensembl
            url = get_url_prefix(build)
            url += "xrefs/id/{}?content-type=application/json"
            url = url.format(query)

            response = query_ensembl(url)

            id_dict = {"ensembl_gene_id": query}
            for db_info in response:
                # Entrez
                if db_info["dbname"] == "EntrezGene":
                    id_dict["entrez_id"] = db_info["primary_id"]
                    continue

                # UniPROT
                if db_info["dbname"] == "Uniprot_gn":
                    id_dict["uniprot_ids"] = db_info["primary_id"]

            return id_dict

        else:
            return {}


class Transcript(object):
    """Python object representing a transcript.

    Store the following information:

    Required

        - build: The genome build.
        - chrom: The chromosome.
        - start and end: The genomic positions for the gene.
        - enst: The corresponding Ensembl transcript id.

    Optional

        - appris_cat: The APPRIS category.
        - parent: The corresponding Gene object.
        - biotype: The biotype as given by Ensembl.

    """

    def __init__(self, **kwargs):
        dummy = lambda x: x

        _PARAMETERS = {
            "build": str,
            "chrom": str,
            "start": int,
            "end": int,
            "enst": str,
        }

        _OPTIONAL_PARAMETERS = {
            "appris_cat": str,
            "parent": dummy,
            "biotype": str,
        }

        _ALL_PARAMS = dict(
            list(_PARAMETERS.items()) + list(_OPTIONAL_PARAMETERS.items())
        )

        # Store the passed parameters.
        for arg, val in kwargs.items():
            if arg not in _ALL_PARAMS:
                raise Exception("Unknown parameter {}.".format(arg))
            setattr(self, arg, _ALL_PARAMS[arg](val))

        # Check that all required arguments were passed.
        for p in _PARAMETERS:
            if getattr(self, p, "-1") == "-1":
                raise Exception("Missing parameter {}.".format(p))

        # Some basic assertions.
        assert self.build in ("GRCh37", "GRCh38")
        assert re.match(r"([0-9]{1,2}|MT|X|Y)", self.chrom)
        assert self.start < self.end

    @property
    def region(self):
        """Lazily loads the Region object for this Transcript."""
        if hasattr(self, "_region"):
            return self._region
        else:
            self._region = Region(self.chrom, self.start, self.end)
            return self.region

    def get_sequence(self, seq_type="genomic"):
        """Build a Sequence object representing the transcript.

        :param seq_type: This can be either genomic, cds, cdna or protein.
        :type seq_type: str

        :returns: A Sequence object representing the feature.
        :rtype: :py:class:`gepyto.structures.sequences.Sequence`

        """

        # Get the sequence from Ensembl.
        seq_types = ("genomic", "cds", "cdna", "protein")
        if seq_type not in seq_types:
            raise Exception("Invalid sequence type ({}). Known types are: "
                            "{}".format(seq_type, ", ".join(seq_types)))

        url = get_url_prefix(self.build)
        url += "sequence/id/{}?content-type=application/json&type={}"
        url = url.format(self.enst, seq_type)

        res = query_ensembl(url)

        # Build the Sequence.
        seq = sequences.Sequence(
            res["id"],
            res["seq"],
            "AA" if seq_type == "protein" else "DNA",
        )

        return seq

    @classmethod
    def factory_position(cls, region, build=settings.BUILD):
        """Gets a list of transcripts overlapping with the given position.

        :param pos: A genomic position of the form `chr2:12345-12347`.
        :type pos: str

        :returns: A list of :py:class:`Transcript`
        :rtype: list

        This method uses the Ensembl API.

        """

        assert re.match(r"^chr([0-9]{1,2}|MT|X|Y):[0-9]+-[0-9]+$", region)
        region = region.lstrip("chr")
        region = region.replace("-", "..")

        url = get_url_prefix(build)
        url += ("overlap/region/homo_sapiens/{}"
                "?feature=transcript"
                "&content-type=application/json")
        url = url.format(region)

        response = query_ensembl(url)
        transcripts = []
        for tr in response:
            transcripts.append(_parse_transcript(tr))

        return transcripts

    def __repr__(self):
        return "<Transcript:{} (chr{}:{}-{})>".format(
            self.enst,
            self.chrom,
            self.start,
            self.end,
        )


def _parse_gene(o):
    """Parse gene information from an Ensembl `overlap` query.

    :param o: A Python dict representing an entry from the response.
    :type o: dict

    :returns: A standardised dict of gene information.
    :rtype: dict

    """
    assert o["feature_type"] == "gene"

    d = {
        "desc": o.get("description"),
        "build": o.get("assembly_name"),
        "chrom": o.get("seq_region_name"),
        "start": o.get("start"),
        "end": o.get("end"),
        "strand": o.get("strand"),
        "biotype": o.get("biotype"),
    }

    return d


def _parse_transcript(o):
    """Parse transcript information from an Ensembl `overlap` query.

    :param o: A Python dict representing an entry from the response.
    :type o: dict

    :returns: A Transcript object representing the transcript.
    :rtype: :py:class:`Transcript`

    """
    assert o["feature_type"] == "transcript"

    d = {
        "build": o.get("assembly_name"),
        "chrom": o.get("seq_region_name"),
        "start": o.get("start"),
        "end": o.get("end"),
        "enst": o.get("id"),
        "biotype": o.get("biotype"),
        "parent": o.get("Parent"),
    }

    # Get the APPRIS annotation.
    try:
        d["appris_cat"] = get_category_for_transcript(d["enst"])
    except Exception:
        pass

    return Transcript(**d)


def _parse_exon(o):
    """Parse exon information from an Ensembl `overlap` query.

    :param o: A Python dict representing an entry from the response.
    :type o: dict

    :returns: A tuple of (start, end) positions representing the exon.
    :rtype: tuple

    """
    assert o["feature_type"] == "exon"
    return (o["start"], o["end"])<|MERGE_RESOLUTION|>--- conflicted
+++ resolved
@@ -29,11 +29,7 @@
     from urllib.request import urlopen, Request
 
 from .. import settings
-<<<<<<< HEAD
-from ..db.ensembl import query_ensembl
-=======
 from ..db.ensembl import query_ensembl, get_url_prefix
->>>>>>> 7b80c64b
 from ..db.appris import get_category_for_transcript
 from .region import Region
 from . import sequences
